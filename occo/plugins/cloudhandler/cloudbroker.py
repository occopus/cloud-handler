#
# Copyright (C) 2015 MTA SZTAKI
#

""" CloudBroker implementation of the
:class:`~occo.cloudhandler.cloudhandler.CloudHandler` class.

.. moduleauthor:: Zoltan Farkas <zoltan.farkas@sztaki.mta.hu>
"""

from __future__ import absolute_import
import urlparse
import occo.util.factory as factory
from occo.util import wet_method, coalesce
from occo.cloudhandler import CloudHandler, Command
import itertools as it
import logging
import occo.constants.status as status
import requests, json, uuid
import xml.dom.minidom
from xml.dom.minidom import parseString
from xml.etree import ElementTree
from xml.etree.ElementTree import Element, SubElement, tostring
from time import sleep

__all__ = ['CloudBrokerCloudHandler']

PROTOCOL_ID='cloudbroker'

log = logging.getLogger('occo.cloudhandler.cloudbroker')

def get_instance(conn, instance_id):
    reservations = conn.get_all_reservations(instance_ids=[instance_id])
    # TODO: ASSUMING len(reservations)==1 and len(instances)==1
    return reservations[0].instances[0]

def get_auth(auth_data):
    return (auth_data['email'], auth_data['password'])

def get_instance(cloud_handler, jobid):
    attempt = 0
    stime = 1
    while attempt < 3:
        r = requests.get(cloud_handler.target + '/instances.xml',
                auth=get_auth(cloud_handler.auth_data), params={'job_id': jobid})
        if (r.status_code != 200):
            return None
        DOMTree = xml.dom.minidom.parseString(r.text)
        instance = DOMTree.documentElement
        if 0 != instance.getElementsByTagName('instance').length:
            return instance
        sleep(stime)
        stime = stime * 2
    raise Exception()

def getTagText(nodelist):
    rc = []
    for node in nodelist:
        if node.nodeType == node.TEXT_NODE:
            rc.append(node.data)
    return ''.join(rc)


##############
## CH Commands

class CreateNode(Command):
    def __init__(self, resolved_node_definition):
        Command.__init__(self)
        self.resolved_node_definition = resolved_node_definition
        self.input_type_id = None

    def _upload_file(self, cloud_handler, job_id, filename, content):
        """
        Upload a data file for the CloudBroker job

        :param str job_id: The identifier of the job in CloudBroker.
        :param str filename: The name of the DataFile.
        :param str content: The content to upload.
        """
        self.input_type_id = '13009b8b-ce3d-4fb7-847f-0fa9e5b96460'
        if self.input_type_id == None:
            dtypes = requests.get(cloud_handler.target + '/data_types.xml',
                auth=get_auth(cloud_handler.auth_data))
            print dtypes.text
            self.input_type_id = '13009b8b-ce3d-4fb7-847f-0fa9e5b96460'
        files = {'data': (filename, content)}
        payload = {'job_id': job_id, 'archive': 'false', 'data_type_id': self.input_type_id}
        req = requests.post(cloud_handler.target + '/data_files.xml',
            auth=get_auth(cloud_handler.auth_data), data=payload, files=files)

    @wet_method(1)
    def _start_job(self, cloud_handler, software_id, executable_id, resource_id, region_id, instance_type_id, app_data, sys_data):
        """
        Start the CloudBroker job.

        :param str software_id: The identifier of the Software in CloudBroker.
        :param str executable_id: The identifier of the Executable in CloudBroker.
        :param str resource_id: The identifier of the Resource in CloudBroker.
        :param str region_id: The identifier of the Region in CloudBroker.
        :param str instance_type_id: The identifier of the instance type in CloudBroker.

        :Remark: This is a "wet method", the job will not be started
            if the instance is in debug mode (``dry_run``).
        """
        jobxml = Element('job')
        name = SubElement(jobxml, 'name')
        name.text = str(uuid.uuid4())
        sid = SubElement(jobxml, 'software-id')
        sid.text = software_id
        eid = SubElement(jobxml, 'executable-id')
        eid.text = executable_id
        resid = SubElement(jobxml, 'resource-id')
        resid.text = resource_id
        regid = SubElement(jobxml, 'region-id')
        regid.text = region_id
        itid = SubElement(jobxml, 'instance-type-id')
        itid.text = instance_type_id
        prtag = SubElement(jobxml, 'permanently-running')
        prtag.text = 'true'
        r = requests.post(cloud_handler.target + '/jobs.xml', tostring(jobxml),
                auth=get_auth(cloud_handler.auth_data),
                headers={'Content-Type': 'application/xml'})
        if (r.status_code == 201):
            DOMTree = xml.dom.minidom.parseString(r.text)
            job = DOMTree.documentElement
            jobid = job.getElementsByTagName('id')[0].childNodes[0].data
            rsubmit = requests.put(cloud_handler.target + '/jobs/' +
                    jobid + '/submit.xml', auth=get_auth(cloud_handler.auth_data))
            if (rsubmit.status_code != 200):
                rdelete = requests.delete(cloud_handler.target + '/jobs/' +
                        jobid + '.xml', auth=get_auth(cloud_handler.auth_data))
                jobid = None
<<<<<<< HEAD
        else:
            jobid = None
=======
            self._upload_file(cloud_handler, jobid, 'jobflow-config-app.yaml', app_data)
            self._upload_file(cloud_handler, jobid, 'jobflow-config-sys.yaml', sys_data)
            a.set_resource_data(jobid)
>>>>>>> b9b07218
        return jobid

    def perform(self, cloud_handler):
        log.debug("[%s] Creating node: %r",
                cloud_handler.name, self.resolved_node_definition['name'])
        attributes = self.resolved_node_definition['attributes']
        software_id = attributes['software_id']
        executable_id = attributes['executable_id']
        resource_id = attributes['resource_id']
        region_id = attributes['region_id']
        instance_type_id = attributes['instance_type_id']
        app_data = self.resolved_node_definition['app-data']
        sys_data = self.resolved_node_definition['sys-data']

        job_id = self._start_job(cloud_handler, software_id, executable_id,
<<<<<<< HEAD
                resource_id, region_id, instance_type_id)
=======
            resource_id, region_id, instance_type_id, app_data, sys_data)
>>>>>>> b9b07218

        log.debug("[%s] Done; job_id = %r", cloud_handler.name, job_id)
        return job_id

class DropNode(Command):
    def __init__(self, instance_data):
        Command.__init__(self)
        self.instance_data = instance_data

    @wet_method()
    def _delete_vms(self, cloud_handler, *job_ids):
        """
        Terminate CloudBroker job instances.

        :param job_ids: The list of CloudBroker job identifiers.
        :type job_ids: str

        :Remark: This is a "wet method", termination will not be attempted
            if the instance is in debug mode (``dry_run``).
        """
        for job_id in job_ids:
            r = requests.put(cloud_handler.target + '/jobs/' + job_id + '/stop',
                    auth=get_auth(cloud_handler.auth_data))

            def perform(self, cloud_handler):
                """
        Terminate a VM instance.

        :param instance_data: Information necessary to access the VM instance.
        :type instance_data: :ref:`Instance Data <instancedata>`
        """
        instance_id = self.instance_data['instance_id']
        log.debug("[%s] Dropping node %r", cloud_handler.name,
                self.instance_data['node_id'])

        self._delete_vms(cloud_handler, instance_id)

        log.debug("[%s] Done", cloud_handler.name)

class GetState(Command):
    def __init__(self, instance_data):
        Command.__init__(self)
        self.instance_data = instance_data

    @wet_method('running')
    def perform(self, cloud_handler):
        r = requests.get(cloud_handler.target + '/jobs/' +
                self.instance_data['instance_id'] + '.xml',
                auth=get_auth(cloud_handler.auth_data))
        if (r.status_code != 200):
            return status.TMP_FAIL
        DOMTree = xml.dom.minidom.parseString(r.text)
        job = DOMTree.documentElement
        retval = job.getElementsByTagName('status')[0].childNodes[0].data
        if retval=="created" or retval=="submitted" or retval=="assembling" or \
                retval=="starting" or retval=="preparing":
                    log.debug("[%s] Done; retval=%r; status=%r",cloud_handler.name,
                            retval, status.PENDING)
                    return status.PENDING
        elif retval=="running":
            log.debug("[%s] Done; retval=%r; status=%r",cloud_handler.name,
                    retval, status.READY)
            return status.READY
        elif retval=="stopping" or retval=="finishing" or retval=="completed":
            log.debug("[%s] Done; retval=%r; status=%r",cloud_handler.name,
                    retval, status.SHUTDOWN)
            return status.SHUTDOWN
        else:
            raise NotImplementedError()

class GetIpAddress(Command):
    def __init__(self, instance_data):
        Command.__init__(self)
        self.instance_data = instance_data

    @wet_method('127.0.0.1')
    def perform(self, cloud_handler):
        instance = get_instance(cloud_handler, self.instance_data['instance_id'])
        int_ip = getTagText(instance.getElementsByTagName('internal-ip-address').item(0).childNodes)
        ext_ip = getTagText(instance.getElementsByTagName('external-ip-address').item(0).childNodes)
        log.debug("[%s] Internal IP is: %s, External IP is: %s", cloud_handler.name,
                int_ip, ext_ip)
        return coalesce(ext_ip, int_ip)

class GetAddress(Command):
    def __init__(self, instance_data):
        Command.__init__(self)
        self.instance_data = instance_data

    @wet_method('127.0.0.1')
    def perform(self, cloud_handler):
        instance = get_instance(cloud_handler, self.instance_data['instance_id'])
        int_dns = getTagText(instance.getElementsByTagName('internal-hostname').item(0).childNodes)
        ext_dns = getTagText(instance.getElementsByTagName('external-hostname').item(0).childNodes)
        int_ip = getTagText(instance.getElementsByTagName('internal-ip-address').item(0).childNodes)
        ext_ip = getTagText(instance.getElementsByTagName('external-ip-address').item(0).childNodes)
        log.debug("[%s] Internal IP is: %s, External IP is: %s, Internal hostname is: %s, External hostname is: %s",
                cloud_handler.name, int_ip, ext_ip, int_dns, ext_dns)
        return coalesce(ext_dns, ext_ip, int_dns, int_ip)

@factory.register(CloudHandler, PROTOCOL_ID)
class CloudBrokerCloudHandler(CloudHandler):
    """ Implementation of the
    :class:`~occo.cloudhandler.cloudhandler.CloudHandler` class utilizing the
    CloudBroker_ RESTful_ interface.

    :param str target: Definition of the CloudBroker service URL.
    :param dict auth_data: Authentication infomration for the connection.

        * ``email``: The e-mail address used to log in.
        * ``password``: The password belonging to the e-mail address.

    :param str name: The name of this ``CloudHandler`` instance. If unset,
        ``target['endpoint']`` is used.
    :param bool dry_run: Skip actual resource aquisition, polling, etc.

    .. _CloudBroker: http://cloudbroker.com/
    .. _RESTful: https://en.wikipedia.org/wiki/Representational_state_transfer
    """
    def __init__(self, target, auth_data, 
            name=None, dry_run=False,
            **config):
        self.dry_run = dry_run
        self.name = name if name else target['endpoint']
        self.target = target if not dry_run else None
        self.auth_data = auth_data if not dry_run else None
        # The following is intentional. It is a constant yet,
        # but maybe it'll change in the future.
        self.resource_type = 'job'

    def cri_create_node(self, resolved_node_definition):
        return CreateNode(resolved_node_definition)

    def cri_drop_node(self, instance_data):
        return DropNode(instance_data)

    def cri_get_state(self, instance_data):
        return GetState(instance_data)

    def cri_get_address(self, instance_data):
        return GetAddress(instance_data)

    def cri_get_ip_address(self, instance_data):
        return GetIpAddress(instance_data)

    def perform(self, instruction):
        instruction.perform(self)<|MERGE_RESOLUTION|>--- conflicted
+++ resolved
@@ -131,14 +131,9 @@
                 rdelete = requests.delete(cloud_handler.target + '/jobs/' +
                         jobid + '.xml', auth=get_auth(cloud_handler.auth_data))
                 jobid = None
-<<<<<<< HEAD
-        else:
-            jobid = None
-=======
             self._upload_file(cloud_handler, jobid, 'jobflow-config-app.yaml', app_data)
             self._upload_file(cloud_handler, jobid, 'jobflow-config-sys.yaml', sys_data)
             a.set_resource_data(jobid)
->>>>>>> b9b07218
         return jobid
 
     def perform(self, cloud_handler):
@@ -154,11 +149,7 @@
         sys_data = self.resolved_node_definition['sys-data']
 
         job_id = self._start_job(cloud_handler, software_id, executable_id,
-<<<<<<< HEAD
-                resource_id, region_id, instance_type_id)
-=======
             resource_id, region_id, instance_type_id, app_data, sys_data)
->>>>>>> b9b07218
 
         log.debug("[%s] Done; job_id = %r", cloud_handler.name, job_id)
         return job_id
