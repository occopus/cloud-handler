--- conflicted
+++ resolved
@@ -119,29 +119,17 @@
         prtag = SubElement(jobxml, 'permanently-running')
         prtag.text = 'true'
         r = requests.post(cloud_handler.target + '/jobs.xml', tostring(jobxml),
-<<<<<<< HEAD
-                auth=get_auth(cloud_handler.auth_data),
-                headers={'Content-Type': 'application/xml'})
-=======
             auth=get_auth(cloud_handler.auth_data),
             headers={'Content-Type': 'application/xml'})
->>>>>>> 1c4bfa7f
         if (r.status_code == 201):
             DOMTree = xml.dom.minidom.parseString(r.text)
             job = DOMTree.documentElement
             jobid = job.getElementsByTagName('id')[0].childNodes[0].data
             rsubmit = requests.put(cloud_handler.target + '/jobs/' +
-<<<<<<< HEAD
-                    jobid + '/submit.xml', auth=get_auth(cloud_handler.auth_data))
-            if (rsubmit.status_code != 200):
-                rdelete = requests.delete(cloud_handler.target + '/jobs/' +
-                        jobid + '.xml', auth=get_auth(cloud_handler.auth_data))
-=======
                 jobid + '/submit.xml', auth=get_auth(cloud_handler.auth_data))
             if (rsubmit.status_code != 200):
                 rdelete = requests.delete(cloud_handler.target + '/jobs/' +
                     jobid + '.xml', auth=get_auth(cloud_handler.auth_data))
->>>>>>> 1c4bfa7f
                 jobid = None
             else:
                 self._upload_file(cloud_handler, jobid, 'jobflow-config-app.yaml', app_data)
@@ -186,17 +174,10 @@
         """
         for job_id in job_ids:
             r = requests.put(cloud_handler.target + '/jobs/' + job_id + '/stop',
-<<<<<<< HEAD
-                    auth=get_auth(cloud_handler.auth_data))
-
-            def perform(self, cloud_handler):
-                """
-=======
                 auth=get_auth(cloud_handler.auth_data))
 
     def perform(self, cloud_handler):
         """
->>>>>>> 1c4bfa7f
         Terminate a VM instance.
 
         :param instance_data: Information necessary to access the VM instance.
@@ -291,13 +272,8 @@
     .. _RESTful: https://en.wikipedia.org/wiki/Representational_state_transfer
     """
     def __init__(self, target, auth_data, 
-<<<<<<< HEAD
-            name=None, dry_run=False,
-            **config):
-=======
                  name=None, dry_run=False,
                  **config):
->>>>>>> 1c4bfa7f
         self.dry_run = dry_run
         self.name = name if name else target['endpoint']
         self.target = target if not dry_run else None
